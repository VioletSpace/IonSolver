//#![allow(non_snake_case)]
extern crate ocl;
use std::time::Duration;
use std::{sync::mpsc, thread};

mod graphics;
mod info;
mod lbm;
mod opencl;
mod solver;
<<<<<<< HEAD
use egui::ColorImage;
=======
use egui::TextBuffer;
>>>>>>> 2f1ae278
use solver::*;

//use image::{ImageBuffer, Rgb};
//use egui::ColorImage;
use eframe::*;

// Simulation
#[allow(unused)]
pub struct SimSize {
    /// Width of the simulation
    pub x: usize,
    /// Height of the simulation
    pub y: usize,
}


pub struct SimState {
    s: SimSize,
    //force: Array<Vec2, 2>,
    //force_prev: Array<Vec2, 2>,

    //dens: Array<f64, 2>,
    //dens_prev: Array<f64, 2>,
    visc: f64,
    diff: f64,
    dt: f64,
    dt_text: String,
    step: i32,

    //Control:
    paused: bool,
    save: bool,

    img: Vec<u8>,
}


impl SimState {
    pub fn new(s: SimSize, visc: f64, diff: f64, dt: f64) -> SimState {
        Self {
            //force: Array::new([s.x + 2, s.y + 2]),
            //force_prev: Array::new([s.x + 2, s.y + 2]),
            //dens: Array::new([s.x + 2, s.y + 2]),
            //dens_prev: Array::new([s.x + 2, s.y + 2]),
            visc,
            diff,
            dt,
            dt_text: "0.1".to_owned(),
            step: 0,
            s,
            paused: true,
            save: false,
            img: vec![],
        }
    }

    pub fn reset_sim(&mut self) {
        //self.force = Array::new([self.s.x + 2, self.s.y + 2]);
        //self.force_prev = Array::new([self.s.x + 2, self.s.y + 2]);
        //self.dens = Array::new([self.s.x + 2, self.s.y + 2]);
        //self.dens_prev = Array::new([self.s.x + 2, self.s.y + 2]);
        self.step = 0;
        self.paused = true;
    }

    pub fn update_sim(&mut self) {
        println!("Step {}", self.step);
        //TODO: Update function
        // Adds sources for the first 400 steps
        //if self.step < 400 {
        //    self.dens[[20, 20]] += 4.0;
        //    self.force_prev[[20, 20]].x += 5.0;
        //    self.dens[[20, 50]] += 4.0;
        //    self.force_prev[[20, 50]].y -= 5.0;
        //    self.dens[[50, 20]] += 4.0;
        //    self.force_prev[[50, 20]].y += 5.0;
        //    self.dens[[50, 50]] += 4.0;
        //    self.force_prev[[50, 50]].x -= 5.0;
        //}
        //vel_step(
        //    &self.s,
        //    &mut self.force,
        //    &mut self.force_prev,
        //    self.visc,
        //    self.dt,
        //);
        //dens_step(
        //    &self.s,
        //    &mut self.dens,
        //    &mut self.dens_prev,
        //    &mut self.force,
        //    self.diff,
        //    self.dt,
        //);
        self.step += 1;
    }
}

// UI+Control
#[allow(unused)]
pub struct SimControlTx {
    //SimControlTx is used to send information to the simulation thread
    paused: bool,
    save: bool,
    clear_images: bool,
    frame_spacing: u32,
    active: bool,
}

#[allow(unused)]

struct SimControl {
    //SimControl handles control/displaying of the Simulation over the UI
    paused: bool,
    save: bool,
    clear_images: bool,
    frame_spacing: u32,
    frame_spacing_str: String,
    ctrl_tx: mpsc::Sender<SimControlTx>,
    sim_rx: mpsc::Receiver<SimState>,
}

impl SimControl {
    pub fn reset_sim(&mut self) {
        self.paused = true;
    }

    
    pub fn send_control(&self){
        self.ctrl_tx.send(SimControlTx {
            paused: self.paused,
            save: self.save,
            clear_images: self.clear_images,
            frame_spacing: self.frame_spacing,
            active: true,
        })
        .expect("GUI cannot communicate with sim thread");
    }
}

impl App for SimControl {
    /// UI update loop
    fn update(&mut self, ctx: &egui::Context, _frame: &mut eframe::Frame) {
        let img: Vec<u8> = vec![1920*1080; 0];
        let recieve_result = self.sim_rx.try_recv();
        if let Ok(recieve) = recieve_result {
            img = recieve.img;
        }

        // Prepare images
        // let size = spectrum_img.dimensions();
        // let size = [size.0 as usize, size.1 as usize];

        //Update gui
        egui::TopBottomPanel::top("top_controls").show(ctx, |ui| {
            ui.heading("IonSolver Simulation");
            //ui.separator();
            ui.horizontal(|ui| {
                if ui
                    .add(
                        egui::Button::new(if self.paused { "Play" } else { "Pause" })
                            .rounding(0.0f32),
                    )
                    .clicked()
                {
                    self.paused = !self.paused;
                    self.send_control();
                    let _z = self.paused;
                }
                if ui
                    .add(egui::Button::new("Reset").rounding(0.0f32))
                    .clicked()
                {
                    self.reset_sim();
                }
                if ui
                    .add(egui::Button::new(if self.save {"Saving Enabled"} else {"Saving Disabled"})
                    .rounding(0.0f32))
                    .clicked()
                {
                    self.save = !self.save;
                    self.send_control();
                }
                if ui
                    .add(egui::Button::new(if self.clear_images {"Old Output Deleted"} else {"Old Output Kept"})
                    .rounding(0.0f32))
                    .clicked()
                {
                    self.clear_images = !self.clear_images;
                    self.send_control();
                }
                let mut text = self.frame_spacing_str.clone();
                if ui.add(egui::TextEdit::singleline(&mut text))
                    .changed()
                {
                    self.frame_spacing_str = text.clone(); // clone jik text is cbv here
                    let result = str::parse::<u32>(&text);
                    if let Ok(value) = result {
                        self.frame_spacing = value;
                        self.send_control();
                    }
                }
            })
        });
        //TODO: Display the Simulation
        egui::CentralPanel::default().show(ctx, |ui| {
<<<<<<< HEAD
            ui.image(
                ui.ctx()
                    .load_texture(
                        "sim",
                        ColorImage::from_rgb([1920, 1080], spectrum_img.into_raw().as_slice()),
=======
            /*ui.image(
                ui.ctx()
                    .load_texture(
                        "sim",
                        ColorImage::from_rgb(size, spectrum_img.into_raw().as_slice()),
>>>>>>> 2f1ae278
                        Default::default(),
                    )
                    .id(),
                ui.available_size(),
<<<<<<< HEAD
            );
=======
            );*/
>>>>>>> 2f1ae278
        });

        ctx.request_repaint_after(Duration::from_millis(100))
    }
}

pub fn load_icon(icon_bytes: &Vec<u8>) -> Option<eframe::IconData> {
    if let Ok(image) = image::load_from_memory(icon_bytes) {
        let image = image.to_rgba8();
        let (width, height) = image.dimensions();
        Some(eframe::IconData {
            width,
            height,
            rgba: image.as_raw().to_vec(),
        })
    } else {
        None
    }
}

fn main() {
    // Simulation params
    let s = SimSize { x: 150, y: 100 };
    let visc = 0.000004;
    let diff = 0.00001;
    let dt = 0.05;

    println!("{}", info::LOGO_COLOR.to_string());

    // UI params
    let icon_bytes = include_bytes!("../icons/IonSolver.png");
    let options = eframe::NativeOptions {
        initial_window_size: Some(egui::vec2(1000.0, 500.0)),
        icon_data: load_icon(&icon_bytes.to_vec()),
        follow_system_theme: false,
        default_theme: Theme::Light,
        ..Default::default()
    };

    let (sim_tx, sim_rx) = mpsc::channel();
    let (ctrl_tx, ctrl_rx) = mpsc::channel();
    let exit_ctrl_tx = ctrl_tx.clone();
    // Start Simulation loop
    let handle = thread::spawn(move || {
        //TODO: Setup mpsc messaging for data transmission
        let sim = SimState::new(s, visc, diff, dt);
        simloop(sim, sim_tx, ctrl_rx);
    });

    // setup simcontrol struc to pass params and channels to GUI
    let simcontrol = SimControl {
        paused: true,
        save: true,
        clear_images: true,
        frame_spacing: 10,
        frame_spacing_str: "1".to_string(),
        ctrl_tx,
        sim_rx,
    };

    // Start window loop
    eframe::run_native(
        "IonSolver",
        options,
        Box::new(|_| Box::<SimControl>::new(simcontrol)),
    )
    .expect("unable to open window");

    exit_ctrl_tx
        .send(SimControlTx {
            paused: true,
            save: false,
            clear_images: true,
            frame_spacing: 10,
            active: false,
        })
        .expect("Exit Channel cannot reach Simulation thread");

    handle.join().unwrap();

    return;
}<|MERGE_RESOLUTION|>--- conflicted
+++ resolved
@@ -8,11 +8,8 @@
 mod lbm;
 mod opencl;
 mod solver;
-<<<<<<< HEAD
 use egui::ColorImage;
-=======
 use egui::TextBuffer;
->>>>>>> 2f1ae278
 use solver::*;
 
 //use image::{ImageBuffer, Rgb};
@@ -219,28 +216,16 @@
         });
         //TODO: Display the Simulation
         egui::CentralPanel::default().show(ctx, |ui| {
-<<<<<<< HEAD
             ui.image(
                 ui.ctx()
                     .load_texture(
                         "sim",
                         ColorImage::from_rgb([1920, 1080], spectrum_img.into_raw().as_slice()),
-=======
-            /*ui.image(
-                ui.ctx()
-                    .load_texture(
-                        "sim",
-                        ColorImage::from_rgb(size, spectrum_img.into_raw().as_slice()),
->>>>>>> 2f1ae278
                         Default::default(),
                     )
                     .id(),
                 ui.available_size(),
-<<<<<<< HEAD
             );
-=======
-            );*/
->>>>>>> 2f1ae278
         });
 
         ctx.request_repaint_after(Duration::from_millis(100))
