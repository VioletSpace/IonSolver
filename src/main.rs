--- conflicted
+++ resolved
@@ -144,14 +144,8 @@
     fn update(&mut self, ctx: &egui::Context, _frame: &mut eframe::Frame) {
         println!("Step {}", self.step);
         //draw_spectrum(n, &x, i, "dens", false);
-<<<<<<< HEAD
-        let spectrum_relative_img = draw_multichannel(
-=======
         let spectrum_img = draw_spectrum(
->>>>>>> e0cfcb79
             &self.s,
-            &self.dens,
-            &self.dens,
             &self.dens,
             self.step,
             "densRel",
