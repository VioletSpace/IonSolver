--- conflicted
+++ resolved
@@ -32,8 +32,6 @@
     lbm_config.n_z = 256;
     lbm_config.velocity_set = VelocitySet::D3Q19;
     lbm_config.ext_equilibrium_boudaries = true;
-    lbm_config.graphics_config.save = false;
-    lbm_config.graphics_config.frame_spacing = 10;
     let mut test_lbm = Lbm::init(lbm_config);
     test_lbm.initialize();
 
@@ -70,13 +68,8 @@
                     println!("Step {}", i);
                     if lbm_config.graphics_config.graphics {
                         let image = test_lbm.draw_frame();
-<<<<<<< HEAD
-                        if lbm_config.graphics_config.save {
-                            //image.save(format!(r"out/img_{}.png", (i/lbm_config.graphics_config.frame_spacing))).unwrap();
-=======
                         if state.save {
-                            image.save(format!(r"out/img_{}.png", (i/state.frame_spacing))).unwrap();
->>>>>>> 2f1ae278
+                            //image.save(format!(r"out/img_{}.png", (i/state.frame_spacing))).unwrap();
                         }
                     }
                 }
