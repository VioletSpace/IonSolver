--- conflicted
+++ resolved
@@ -35,18 +35,9 @@
     // TODO: Make multi-domain compatible
 
     // Set variables
-<<<<<<< HEAD
     let n = lbm.config.n_x as u64 * lbm.config.n_y as u64 * lbm.config.n_z as u64;
     let (domain_numbers, dx, dy, dz, dsx, dsy, dsz) = domain_sizes(&lbm.config);
     let dtotal = dsx as u64 * dsy as u64 * dsz as u64;
-=======
-    let n = lbm.config.n_x as u64 * lbm.config.n_y as u64 * lbm.config.n_z as u64; // number of cells
-    let d: u32 = lbm.config.d_x * lbm.config.d_y * lbm.config.d_z; // number of domains
-    let dsx = lbm.config.n_x / lbm.config.d_x + (lbm.config.d_x > 1u32) as u32 * 2; // Domain size on each axis
-    let dsy = lbm.config.n_y / lbm.config.d_y + (lbm.config.d_y > 1u32) as u32 * 2; // Needs to account for halo offsets
-    let dsz = lbm.config.n_z / lbm.config.d_z + (lbm.config.d_z > 1u32) as u32 * 2;
-    let dtotal = dsx * dsy * dsz; // cells per domain
->>>>>>> 1d18fb55
     let lengths: (u32, u32, u32) = (lbm.config.n_x, lbm.config.n_y, lbm.config.n_z);
     let def_ke = lbm.config.units.si_to_ke();
 
@@ -91,72 +82,16 @@
             .enq()
             .unwrap();
     }
-<<<<<<< HEAD
-    
-=======
-    */
-    let dx = lbm.config.d_x;
-    let dy = lbm.config.d_y;
-    let dz = lbm.config.d_z;
-    for current_d in 0..d {
-        let x = (current_d % (dx * dy)) % dx; // Current Domain coordinates
-        let y = (current_d % (dx * dy)) / dx;
-        let z = current_d / (dx * dy);
-
-        let mut e_field: Vec<f32> = vec![0.0; (dtotal * 3) as usize];
-        let charges_u32_3_pos: Vec<([u32; 3], f32)> = u32_3_pos(&charges, lengths);
-
-        (0..dsz).into_par_iter().for_each(|zi| {
-            (0..dsy).into_par_iter().for_each(|yi| {
-                (0..dsx).into_par_iter().for_each(|xi| {
-                    //do not set at halo offsets
-                    if !(((xi == 0 || xi == dsx - 1) && dx > 1)
-                        || ((yi == 0 || yi == dsy - 1) && dy > 1)
-                        || ((zi == 0 || zi == dsz - 1) && dz > 1))
-                    {
-                        let gx: u32 =
-                            xi - (dx > 1u32) as u32 + x * (dsx - (dx > 1u32) as u32 * 2); // Global coordinates
-                        let gy: u32 =
-                            yi - (dy > 1u32) as u32 + y * (dsy - (dy > 1u32) as u32 * 2);
-                        let gz: u32 =
-                            zi - (dz > 1u32) as u32 + z * (dsz - (dz > 1u32) as u32 * 2);
-
-                                        
-                        let e_at = calculate_e_at((gx, gy, gz), &charges_u32_3_pos, def_ke); // god i hope this works
-                        deborrow(&e_field)[(xi + (dsy * (yi + (dsz * zi)))) as usize] = e_at[0];
-                        deborrow(&e_field)[((xi + (dsy * (yi + (dsz * zi)))) + dtotal) as usize] = e_at[1];
-                        deborrow(&e_field)[((xi + (dsy * (yi + (dsz * zi)))) + (dtotal * 2)) as usize] = e_at[2];
-                    }
-                });
-            });
-        });
-
-        lbm.domains[current_d as usize]
-        .e
-        .as_ref()
-        .expect("E buffer used but not initialized")
-        .write(&e_field)
-        .enq()
-        .unwrap();
-    }
->>>>>>> 1d18fb55
 }
 
 /// Calculates electric field vector at a cell with index n
 /// from a vector of charges.
 fn calculate_e_at(
-<<<<<<< HEAD
     charges: &[([u32; 3], f32)],
     coord_cell: [u32; 3],
     def_ke: f32,
 ) -> [f32; 3] {
     // Compute current cell coordinates
-=======
-    pos: (u32, u32, u32),
-    charges: &[([u32; 3], f32)],
-    def_ke: f32,
-) -> [f32; 3] {
->>>>>>> 1d18fb55
     // Initialize field vector
     let mut e_at_cell = [0.0; 3];
 
@@ -164,9 +99,9 @@
     for &(coord_charge, charge) in charges.iter() {
         // Compute difference vector from cell to current charge
         let coord_diff = [
-            (pos.0 as i32) - (coord_charge[0] as i32),
-            (pos.1 as i32) - (coord_charge[1] as i32),
-            (pos.2 as i32) - (coord_charge[2] as i32),
+            (coord_cell[0] as i32) - (coord_charge[0] as i32),
+            (coord_cell[1] as i32) - (coord_charge[1] as i32),
+            (coord_cell[2] as i32) - (coord_charge[2] as i32),
         ];
 
         // if not the cell we are checking
@@ -221,17 +156,9 @@
 
     // Set variables
     let n = lbm.config.n_x as u64 * lbm.config.n_y as u64 * lbm.config.n_z as u64;
-<<<<<<< HEAD
     let n_z = lbm.config.n_z;
     let (domain_numbers, dx, dy, dz, dsx, dsy, dsz) = domain_sizes(&lbm.config);
     let dtotal = dsx as u64 * dsy as u64 * dsz as u64;
-=======
-    let d: u32 = lbm.config.d_x * lbm.config.d_y * lbm.config.d_z; // number of domains
-    let dsx = lbm.config.n_x / lbm.config.d_x + (lbm.config.d_x > 1u32) as u32 * 2; // Domain size on each axis
-    let dsy = lbm.config.n_y / lbm.config.d_y + (lbm.config.d_y > 1u32) as u32 * 2; // Needs to account for halo offsets
-    let dsz = lbm.config.n_z / lbm.config.d_z + (lbm.config.d_z > 1u32) as u32 * 2;
-    let dtotal = dsx * dsy * dsz; // cells per domain
->>>>>>> 1d18fb55
     let lengths: (u32, u32, u32) = (lbm.config.n_x, lbm.config.n_y, lbm.config.n_z);
     let def_mu0 = lbm.config.units.si_to_mu_0();
 
@@ -240,7 +167,6 @@
         n
     );
 
-<<<<<<< HEAD
     for d in 0..domain_numbers {
         let mut b_field: Vec<f32> = vec![0.0; (dtotal * 3) as usize];
         let x = (d % (dx * dy)) % dx; // Current Domain coordinates
@@ -275,77 +201,19 @@
             .write(&b_field)
             .enq()
             .unwrap();
-=======
-    fn deborrow<'b, T>(r: &T) -> &'b mut T {
-        // Needed to access b_field in parallel.
-        // This is safe, because no indecies are accessed multiple times
-        unsafe {
-            #[allow(mutable_transmutes)]
-            std::mem::transmute(r)
-        }
-    }
-
-    let dx = lbm.config.d_x;
-    let dy = lbm.config.d_y;
-    let dz = lbm.config.d_z;
-    for current_d in 0..d {
-        let x = (current_d % (dx * dy)) % dx; // Current Domain coordinates
-        let y = (current_d % (dx * dy)) / dx;
-        let z = current_d / (dx * dy);
-
-        let mut b_field: Vec<f32> = vec![0.0; (dtotal * 3) as usize];
-
-        (0..dsz).into_par_iter().for_each(|zi| {
-            (0..dsy).into_par_iter().for_each(|yi| {
-                (0..dsx).into_par_iter().for_each(|xi| {
-                    //do not set at halo offsets
-                    if !(((xi == 0 || xi == dsx - 1) && dx > 1)
-                        || ((yi == 0 || yi == dsy - 1) && dy > 1)
-                        || ((zi == 0 || zi == dsz - 1) && dz > 1))
-                    {
-                        let gx: u32 =
-                            xi - (dx > 1u32) as u32 + x * (dsx - (dx > 1u32) as u32 * 2); // Global coordinates
-                        let gy: u32 =
-                            yi - (dy > 1u32) as u32 + y * (dsy - (dy > 1u32) as u32 * 2);
-                        let gz: u32 =
-                            zi - (dz > 1u32) as u32 + z * (dsz - (dz > 1u32) as u32 * 2);
-
-                                        
-                        let e_at = calculate_b_at((gx, gy, gz), &vec_psi, lengths, def_mu0); // god i hope this works
-                        deborrow(&b_field)[(xi + (dsy * (yi + (dsz * zi)))) as usize] = e_at[0];
-                        deborrow(&b_field)[((xi + (dsy * (yi + (dsz * zi)))) + dtotal) as usize] = e_at[1];
-                        deborrow(&b_field)[((xi + (dsy * (yi + (dsz * zi)))) + (dtotal * 2)) as usize] = e_at[2];
-                    }
-                });
-            });
-        });
-
-        lbm.domains[current_d as usize]
-        .e
-        .as_ref()
-        .expect("E buffer used but not initialized")
-        .write(&b_field)
-        .enq()
-        .unwrap();
->>>>>>> 1d18fb55
     }
 }
 
 #[allow(unused)]
-<<<<<<< HEAD
 fn calculate_b_at(psi: &[f32], coord: [u32; 3], lengths: (u32, u32, u32), def_mu0: f32) -> [f32; 3] {
     let mut b = [0.0f32; 3];
 
-=======
-fn calculate_b_at(pos: (u32, u32, u32), psi: &[f32], lengths: (u32, u32, u32), def_mu0: f32) -> [f32; 3] {
-    let mut b = [0.0f32; 3];
->>>>>>> 1d18fb55
     let pre_b = nabla(
         psi,
         (lengths.0 + 2, lengths.1 + 2, lengths.2 + 2),
-        pos.0 + 1,
-        pos.1 + 1,
-        pos.2 + 1,
+        coord[0] + 1,
+        coord[1] + 1,
+        coord[2] + 1,
     );
 
     b[0] = -def_mu0 * pre_b[0];
